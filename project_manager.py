import csv
from os import path
from project import Project


class ProjectManager:
    """
    Project Manager Class

    Handles project and scheduling function (e.g. creating and retrieving).
    """

    def __init__(self):
        self.__schedule = []

    def is_schedule_empty(self):
        """Checks if the schedule is empty."""

        return not self.__schedule

    # Project related functions
    def input_project(self):
        """
        Inputs project details and creates a `projects.csv` file if does not exist.
        Appends new project details to that file.

        :exception: TypeError
        """

        try:
            # Input project details
            id_num = int(input("ID Number: "))
            title = input("Title: ")
            size = int(input("Size: "))
            priority = int(input("Priority: "))
            project = Project(project_id=id_num, title=title, size=size, priority=priority)

<<<<<<< HEAD
            self.__overwrite_projects_file(file_name='projects.csv', project=project)
            print("Project has been added.")
=======
            # Check if projects.csv exist; if not then create a project.csv
            if path.exists('projects.csv') == False:
                create_file = open('projects.csv', 'w')
                writer = csv.writer(create_file)
                writer.writerow(["id", "title", "size", "priority"])
                create_file.close()

            # Field/Column names in project.csv
            field_names = ["id", "title", "size", "priority"]

            # Open project.csv and append inputted project details
            with open('projects.csv', 'a+', newline='') as project_file:
                writer = csv.DictWriter(project_file, fieldnames=field_names)
                writer.writerow({"id": id_num, "title": title, "size": size, "priority": priority})
                print("\nProject has been added.")
>>>>>>> 9f97e01e

        except TypeError:
            print("Wrong input, try again.")

    def view_one(self, project_id):
        pass

    def view_completed(self):
        """Prints all the completed projects read from the `completed_projects.csv` file."""

        error_message = "Required file `completed_projects.csv` does not exist! Complete a project first."
        self.view_file('completed_projects.csv', error_message)

    def view_all(self):
        """Prints all the projects received read from the `projects.csv` file."""

        error_message = "Required file `project.csv` does not exist! Input project details first."
        self.view_file('schedule.csv', error_message)

    def get_project(self):
        """
        Gets the topmost project from the queue of scheduled projects.
        Adds that project to the list of completed projects then
        overwrites the schedule to the updated one.
        """

        # Print schedule then pop the topmost project.
        self.view_updated_schedule()
        project = self.__schedule.pop(0)

        # Print confirmation, add to the completed list.
        print("Project", project.get_title(), " has been removed from the schedule...")
        self.__overwrite_projects_file(file_name='completed_projects.csv', project=project)
        print("Project", project.get_title(), " added to completed list...")

        # Overwrite the schedule and print the updated list.
        self.__overwrite_schedule()
        self.view_updated_schedule()

    # Scheduling related functions
    def create_schedule(self):
        """
        Creates a schedule of projects read from the `projects.csv` file.

        :exception: IOError
        """

        try:
            file = open('projects.csv', 'r', encoding='utf-8-sig')
            table = csv.DictReader(file)
            line_count = 0

            for row in table:
                if line_count != 0:
                    self.__schedule.append(Project(row['id'], row['title'], row['size'], row['priority']))
                line_count += 1

            self.__schedule.sort(key=lambda x: (x.get_priority(), x.get_size()))
            self.__overwrite_schedule()
            file.close()
        except IOError:
            print("Required file `project.csv` does not exist! Input project details first.")
        else:
            print("A schedule has been created.")

    def view_updated_schedule(self):
        """Prints the updated schedule of projects read from the `schedule.csv` file."""

        error_message = "Required file `project.csv` does not exist! Please create a schedule first."
        self.view_file('schedule.csv', error_message)

    # File handling reusable methods
    def __overwrite_schedule(self):
        """
        Creates and overwrites the `schedule.csv` file.
        Used when creating a schedule or getting a project from
        a schedule.
        """
        with open('schedule.csv', 'w', newline='') as schedule_file:
            csv_writer = csv.writer(schedule_file)
            csv_writer.writerow(["id", "title", "size", "priority"])
            for project in self.__schedule:
                csv_writer.writerow([project.get_id(),
                                     project.get_title(),
                                     project.get_size(),
                                     project.get_priority()]
                                    )

    @staticmethod
    def __overwrite_projects_file(file_name, project):
        """
        Overwrites a specified project-related file if it exists;
        otherwise, creates a new one.

        :param file_name: Project-related file
        :param project: `Project` object containing the details
        """

        # Field/Column names
        field_names = ["id", "title", "size", "priority"]

        # Check if projects.csv exist; if not then create a `project.csv`
        if not path.exists(file_name):
            create_file = open(file_name, 'w', newline='')
            csv_writer = csv.writer(create_file)
            csv_writer.writerow(field_names)
            create_file.close()

        # Open project.csv and append inputted project details
        with open(file_name, 'a+', newline='') as project_file:
            csv_writer = csv.DictWriter(project_file, fieldnames=field_names)
            csv_writer.writerow({"id": project.get_id(),
                                 "title": project.get_title(),
                                 "size": project.get_size(),
                                 "priority": project.get_priority()}
                                )

    @staticmethod
    def view_file(filename, error_message):
        """
        Reads a given file name and prints the formatted output.

        :exception: IOError
        """
        try:
<<<<<<< HEAD
            with open(filename, 'r') as row:
                print("ID          TITLE          SIZE        PRIORITY")
                for col in row:
                    print(col.replace(",", "          "))
=======
            with open('schedule.csv', 'r') as schedules:
                print("{:<15}{:^10}{:>17}{:>21}".format("ID", "TITLE", "SIZE", "PRIORITY"))
                for project in schedules:
                    project = project.split(',')
                    print("{:<15}{:^10}{:>15}{:>20}".format(project[0],project[1],project[2],project[3]))
>>>>>>> 9f97e01e
        except IOError:
            print(error_message)<|MERGE_RESOLUTION|>--- conflicted
+++ resolved
@@ -35,26 +35,8 @@
             priority = int(input("Priority: "))
             project = Project(project_id=id_num, title=title, size=size, priority=priority)
 
-<<<<<<< HEAD
             self.__overwrite_projects_file(file_name='projects.csv', project=project)
             print("Project has been added.")
-=======
-            # Check if projects.csv exist; if not then create a project.csv
-            if path.exists('projects.csv') == False:
-                create_file = open('projects.csv', 'w')
-                writer = csv.writer(create_file)
-                writer.writerow(["id", "title", "size", "priority"])
-                create_file.close()
-
-            # Field/Column names in project.csv
-            field_names = ["id", "title", "size", "priority"]
-
-            # Open project.csv and append inputted project details
-            with open('projects.csv', 'a+', newline='') as project_file:
-                writer = csv.DictWriter(project_file, fieldnames=field_names)
-                writer.writerow({"id": id_num, "title": title, "size": size, "priority": priority})
-                print("\nProject has been added.")
->>>>>>> 9f97e01e
 
         except TypeError:
             print("Wrong input, try again.")
@@ -180,17 +162,10 @@
         :exception: IOError
         """
         try:
-<<<<<<< HEAD
             with open(filename, 'r') as row:
-                print("ID          TITLE          SIZE        PRIORITY")
+                print("{:<15}{:^10}{:>17}{:>21}".format("ID", "TITLE", "SIZE", "PRIORITY"))
                 for col in row:
-                    print(col.replace(",", "          "))
-=======
-            with open('schedule.csv', 'r') as schedules:
-                print("{:<15}{:^10}{:>17}{:>21}".format("ID", "TITLE", "SIZE", "PRIORITY"))
-                for project in schedules:
-                    project = project.split(',')
-                    print("{:<15}{:^10}{:>15}{:>20}".format(project[0],project[1],project[2],project[3]))
->>>>>>> 9f97e01e
+                    col = col.split(',')
+                    print("{:<15}{:^10}{:>15}{:>20}".format(col[0],col[1],col[2],col[3]))
         except IOError:
             print(error_message)