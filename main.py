"""
Case Study (Python Implementation) in Structured Programming Languages
Submitted to Hadji P. Tejuco (Course Adviser)
FEU Tech
Authors:
    Rom Braveheart P. Leuterio (Dauntless Dev)
    Hezekiah John V. Rizan (Hezzz)
    Chrys Uoie A. Salazar (Memewtoo)
"""

import sys
import csv
import os.path
from os import path
from scheduler import Scheduler
# from project import Project

def main():
    """Main driver of the program."""
    menu()


def menu():
    print(30 * "-", "MENU", 30 * "-")

    print("""
    a. Input Project Details
    b. View Project
    c. Schedule Projects
    d. Get a Project
    e. Exit
    """)
    print(66 * "-")

    choice = input("Please enter your choice: ").lower()
    
    if choice == "a":
        input_project()
    elif choice == "b":
        menu_view_project()
    elif choice == "c":
        menu_schedule_project()
    elif choice == "d":
        # get_project()
        pass
    elif choice == "e":
        print("\nYou have exited.....")
        sys.exit()
    else:
        print("\nPlease select letter in the choices only.")
        print("Try again.")
        menu()


def menu_view_project():
    print(26 * "-", "VIEW PROJECT", 26 * "-")
    print("""
    a. One Project
    b. Completed
    c. All Projects
    d. Back
    """)
    print(66 * "-")

    choice = input("Please enter your choice: ").lower()

    if choice == "a":
        pass
    elif choice == "b":
        pass
    elif choice == "c":
        pass
    elif choice == "d":
        menu()
    else:
        print("\nPlease select letter in the choices only.")
        print("Try again.")
        menu_view_project()


def menu_schedule_project():
    print(24 * "-", "SCHEDULE PROJECT", 24 * "-")
    print("""
    a. Create Schedule
    b. View Updated Schedule
    c. Back
    """)
    print(66 * "-")

    choice = input("Please enter your choice: ").lower()

    if choice == "a":
        print(66*"-")
        if scheduler.create_schedule():
            print("A schedule has been created.")
        else:
<<<<<<< HEAD
            print("Required file `project.txt` does not exist!")
=======
            print("Required file `project.csv` does not exist!")
>>>>>>> fcecc794
        menu_schedule_project()
    elif choice == "b":
        print(28 * "-", "SCHEDULE", 28 * "-")
        if not scheduler.view_updated_schedule():
            print("Please create a schedule first.")
        menu_schedule_project()
    elif choice == "c":
        menu()
    else:
        print("\nPlease select letter in the choices only.")
        print("Try again.")
        menu_schedule_project()

def input_project():

    #Input Project Details
    id_num = int(input("ID Number: "))
    title = input("Title: ")
    size = int(input("Size: "))
    priority = int(input("Priority: "))

    #Check if projects.csv exist; if not then create a project.csv
    if (path.exists('projects.csv') == False):
        create_file = open('projects.csv','w')
        writer = csv.writer(create_file)
        writer.writerow(["id","title","size","priority"])

        create_file.close()

    #Field/Column names in project.csv
    field_names = ["id","title","size","priority"]

    #Open project.csv and append inputted project details
    file = open('projects.csv','a+',newline='')
    writer = csv.DictWriter(file,fieldnames = field_names)

    writer.writerow({"id":id_num,"title":title,"size":size,"priority":priority})
    print("Project has been added.")

    file.close()
    menu()



scheduler = Scheduler()
main()<|MERGE_RESOLUTION|>--- conflicted
+++ resolved
@@ -10,7 +10,6 @@
 
 import sys
 import csv
-import os.path
 from os import path
 from scheduler import Scheduler
 # from project import Project
@@ -94,11 +93,7 @@
         if scheduler.create_schedule():
             print("A schedule has been created.")
         else:
-<<<<<<< HEAD
-            print("Required file `project.txt` does not exist!")
-=======
             print("Required file `project.csv` does not exist!")
->>>>>>> fcecc794
         menu_schedule_project()
     elif choice == "b":
         print(28 * "-", "SCHEDULE", 28 * "-")
