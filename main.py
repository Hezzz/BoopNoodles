"""
Case Study (Python Implementation) in Structured Programming Languages
Submitted to Hadji P. Tejuco (Course Adviser)
FEU Tech
Authors:
    Rom Braveheart P. Leuterio (Dauntless Dev)
    Hezekiah John V. Rizan (Hezzz)
    Chrys Uoie A. Salazar (Memewtoo)
"""

import sys
import csv
import os.path
from os import path
from scheduler import Scheduler
from project import Project


def main():
    """Main driver of the program."""
    menu()


def menu():
    print(30 * "-", "MENU", 30 * "-")

    print("""
    a. Input Project Details
    b. View Project
    c. Schedule Projects
    d. Get a Project
    e. Exit
    """)
    print(66 * "-")

    choice = input("Please enter your choice: ").lower()
    
    if choice == "a":
<<<<<<< HEAD
        input_project()
=======
        # input_project()
        pass
>>>>>>> a4ef1229
    elif choice == "b":
        menu_view_project()
    elif choice == "c":
        menu_schedule_project()
    elif choice == "d":
        # get_project()
        pass
    elif choice == "e":
        print("\nYou have exited.....")
        sys.exit()
    else:
        print("\nPlease select letter in the choices only.")
        print("Try again.")
        menu()


def menu_view_project():
    print(26 * "-", "VIEW PROJECT", 26 * "-")
    print("""
    a. One Project
    b. Completed
    c. All Projects
    d. Back
    """)
    print(66 * "-")

    choice = input("Please enter your choice: ").lower()

    if choice == "a":
        pass
    elif choice == "b":
        pass
    elif choice == "c":
        pass
    elif choice == "d":
        menu()
    else:
        print("\nPlease select letter in the choices only.")
        print("Try again.")
        menu_view_project()


def menu_schedule_project():
    print(24 * "-", "SCHEDULE PROJECT", 24 * "-")
    print("""
    a. Create Schedule
    b. View Updated Schedule
    c. Back
    """)
    print(66 * "-")

    choice = input("Please enter your choice: ").lower()

    if choice == "a":
        print(66*"-")
        print("A schedule has been created.")
        scheduler.create_schedule()
        menu_schedule_project()
    elif choice == "b":
        print(28 * "-", "SCHEDULE", 28 * "-")
        scheduler.view_updated_schedule()
        menu_schedule_project()
    elif choice == "c":
        menu()
    else:
        print("\nPlease select letter in the choices only.")
        print("Try again.")
        menu_schedule_project()

<<<<<<< HEAD
def input_project():

    #Input Project Details
    id_num = int(input("ID Number: "))
    title = input("Title: ")
    size = int(input("Size: "))
    priority = int(input("Priority: "))

    #Check if projects.csv exist; if not then create a project.csv
    if (path.exists('projects.csv') == False):
        create_file = open('projects.csv','w')
        writer = csv.writer(create_file)
        writer.writerow(["id","title","size","priority"])

        create_file.close()

    #Field/Column names in project.csv
    field_names = ["id","title","size","priority"]

    #Open project.csv and append inputted project details
    file = open('projects.csv','a+',newline='')
    writer = csv.DictWriter(file,fieldnames = field_names)

    writer.writerow({"id":id_num,"title":title,"size":size,"priority":priority})
    print("Project has been added.")

    file.close()
    menu()


=======
>>>>>>> a4ef1229

scheduler = Scheduler()
main()<|MERGE_RESOLUTION|>--- conflicted
+++ resolved
@@ -36,12 +36,7 @@
     choice = input("Please enter your choice: ").lower()
     
     if choice == "a":
-<<<<<<< HEAD
         input_project()
-=======
-        # input_project()
-        pass
->>>>>>> a4ef1229
     elif choice == "b":
         menu_view_project()
     elif choice == "c":
@@ -111,7 +106,6 @@
         print("Try again.")
         menu_schedule_project()
 
-<<<<<<< HEAD
 def input_project():
 
     #Input Project Details
@@ -142,8 +136,6 @@
     menu()
 
 
-=======
->>>>>>> a4ef1229
 
 scheduler = Scheduler()
 main()