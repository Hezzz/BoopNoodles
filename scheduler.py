--- conflicted
+++ resolved
@@ -8,36 +8,6 @@
         self.__schedule = []
 
     def create_schedule(self):
-<<<<<<< HEAD
-        try:
-            file = open('projects.txt', 'r', encoding='utf-8-sig')
-            table = csv.DictReader(file)
-            line_count = 0
-
-            for row in table:
-                if line_count != 0:
-                    self.__schedule.append(Project(row['id'], row['title'], row['size'], row['priority']))
-                line_count += 1
-
-            self.__schedule.sort(key=lambda x: (x.get_priority(), x.get_size()))
-            with open('schedule.txt', 'w') as f:
-                for project in self.__schedule:
-                    f.write("%s\n" % (project.get_id() + '          ' +
-                                      project.get_title() + '          ' +
-                                      project.get_size() + '          ' +
-                                      project.get_priority())
-                            )
-            file.close()
-        except IOError:
-            return False
-        else:
-            return True
-
-    @staticmethod
-    def view_updated_schedule():
-        try:
-            with open('schedule.txt', 'r') as schedules:
-=======
         try:
             file = open('projects.csv', 'r', encoding='utf-8-sig')
             table = csv.DictReader(file)
@@ -64,7 +34,6 @@
     def view_updated_schedule():
         try:
             with open('schedule.csv', 'r') as schedules:
->>>>>>> fcecc794
                 print("ID          TITLE          SIZE        PRIORITY")
                 for project in schedules:
                     print(project)
